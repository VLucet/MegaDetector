--- conflicted
+++ resolved
@@ -164,12 +164,11 @@
                                          supercategory='entity'))
 test_json['categories'] = training_json['categories']
 
-
 # Split the dataset by locations
 random.seed(0)
 print('Example of the annotation of a single image:')
 print(list(coco.imgs.items())[0])
-print('The corresponding category annotation:')
+print('The corresponding category annoation:')
 print(coco.imgToAnns[list(coco.imgs.items())[0][0]])
 locations = set([ann[SPLIT_BY] for ann in coco.imgs.values()])
 test_locations = sorted(random.sample(sorted(locations), max(1, int(TEST_FRACTION * len(locations)))))
@@ -244,17 +243,6 @@
       # Reframe is required to translate mask from box coordinates to image coordinates and fit the image size.
       real_num_detection = tf.cast(tensor_dict['num_detections'][0], tf.int32)
       detection_boxes = tf.slice(detection_boxes, [0, 0], [real_num_detection, -1])
-<<<<<<< HEAD
-      detection_masks = tf.slice(detection_masks, [0, 0, 0], [real_num_detection, -1, -1])
-      detection_masks_reframed = utils_ops.reframe_box_masks_to_image_masks(
-          detection_masks, detection_boxes, image.shape[0], image.shape[1])
-      detection_masks_reframed = tf.cast(
-          tf.greater(detection_masks_reframed, 0.9), tf.uint8)
-      # Follow the convention by adding back the batch dimension
-      tensor_dict['detection_masks'] = tf.expand_dims(
-          detection_masks_reframed, 0)
-=======
->>>>>>> 90f44173
     image_tensor = tf.get_default_graph().get_tensor_by_name('image_tensor:0')
 
     # For all images listed in the annotations file
@@ -263,7 +251,6 @@
     for cur_image_id in tqdm.tqdm(list(sorted([vv['id'] for vv in coco.imgs.values()]))):
       cur_image = coco.loadImgs([cur_image_id])[0]
       cur_file_name = cur_image['file_name']
-      cur_file_name = cur_file_name.replace('\\', '/') # if OS pathname separator is '\', change it to '/'
       # Path to the input image
       in_file = os.path.join(IMAGE_DIR, cur_file_name)
       # Skip the image if it is annotated with more than one category
@@ -319,16 +306,11 @@
         detections[cur_image_id] = output_dict
 
       imsize = cur_image['width'], cur_image['height']
-<<<<<<< HEAD
-      # Select detections with a confidence larger 0.9
-      selection = output_dict['detection_scores'] > 0.9
-=======
       # Select detections with a confidence larger DETECTION_THRESHOLD
       selection = output_dict['detection_scores'] > DETECTION_THRESHOLD
       # Skip if no detection selected
       if np.sum(selection) < 1 or selection.size == 0:
           continue
->>>>>>> 90f44173
       # Get these boxes and convert normalized coordinates to pixel coordinates
       selected_boxes = (output_dict['detection_boxes'][selection] * np.tile([imsize[1],imsize[0]], (1,2)))
       # Pad the detected animal to a square box and additionally by PADDING_FACTOR, the result will be in crop_boxes
