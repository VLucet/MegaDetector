--- conflicted
+++ resolved
@@ -6,12 +6,6 @@
 
 dependencies:
   - python=3.8
-<<<<<<< HEAD
-  # Not imported directly, but we force this version to avoid this issue:
-  # https://github.com/pytorch/pytorch/issues/123097
-  # 2024 versions were not available from conda channels anymore in Nov 2024,
-  # thus we enforce a version lower than 2024.0
-=======
   # mkl is not imported directly, but we constrain the mkl version to avoid this 
   # issue:
   #
@@ -19,7 +13,6 @@
   #
   # That thread recommends version 2024.0, but 2024.0 is not available for 
   # osx-64 as of November 2024, so we use an older version.
->>>>>>> cad132fd
   - mkl<2024.0
   # We pin Pillow to make it as likely as possible that images are loaded via a loader 
   # that's identical to the training environment
